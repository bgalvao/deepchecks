# ----------------------------------------------------------------------------
# Copyright (C) 2021 Deepchecks (https://www.deepchecks.com)
#
# This file is part of Deepchecks.
# Deepchecks is distributed under the terms of the GNU Affero General
# Public License (version 3 or later).
# You should have received a copy of the GNU Affero General Public License
# along with Deepchecks.  If not, see <http://www.gnu.org/licenses/>.
# ----------------------------------------------------------------------------
#
from tests.checks.utils import equal_condition_result
from deepchecks.vision.checks.performance import ImageSegmentPerformance

import numpy as np
from hamcrest import assert_that, has_length, has_entries, has_items, close_to
from tests.vision.vision_conftest import *


def test_mnist(mnist_dataset_train, trained_mnist):
    # Act
    result = ImageSegmentPerformance().run(mnist_dataset_train, trained_mnist)
    # Assert
    assert_that(result.value, has_entries({
        'brightness': has_length(5),
        'area': has_length(1),
        'aspect_ratio': has_items(has_entries({
            'start': 1.0, 'stop': np.inf, 'count': 60000, 'display_range': '[1, inf)',
            'metrics': has_entries({'Precision': close_to(0.986, 0.001), 'Recall': close_to(0.987, 0.001)})
        })),
    }))


def test_coco_and_condition(coco_train_visiondata, trained_yolov5_object_detection):
    # Arrange
    check = ImageSegmentPerformance().add_condition_score_from_mean_ratio_not_less_than(0.7)\
        .add_condition_score_from_mean_ratio_not_less_than(0.1)
    # Act
    result = check.run(coco_train_visiondata, trained_yolov5_object_detection)
    # Assert result
    assert_that(result.value, has_entries({
        'normalized_blue_mean': has_length(5),
        'normalized_green_mean': has_length(5),
        'normalized_red_mean': has_length(5),
        'brightness': has_length(5),
        'area': has_length(4),
        'aspect_ratio': has_items(
            has_entries({
                'start': -np.inf, 'stop': 0.6671875, 'count': 12, 'display_range': '(-inf, 0.67)',
                'metrics': has_entries({'AP': close_to(0.454, 0.001), 'AR': close_to(0.45, 0.001)})
            }),
            has_entries({
                'start': 0.6671875, 'stop': 0.75, 'count': 11, 'display_range': '[0.67, 0.75)',
                'metrics': has_entries({'AP': close_to(0.364, 0.001), 'AR': close_to(0.366, 0.001)})
            }),
            has_entries({
                'start': 0.75, 'stop': close_to(1.102, 0.001), 'count': 28, 'display_range': '[0.75, 1.1)',
                'metrics': has_entries({'AP': close_to(0.299, 0.001), 'AR': close_to(0.333, 0.001)})
            }),
            has_entries({
                'start': close_to(1.102, 0.001), 'stop': np.inf, 'count': 13, 'display_range': '[1.1, inf)',
                'metrics': has_entries({'AP': close_to(0.5, 0.001), 'AR': close_to(0.549, 0.001)})
            }),
        )
    }))
    # Assert condition
    assert_that(result.conditions_results, has_items(
        equal_condition_result(
            is_pass=True,
            name='No segment with ratio between score to mean less than 10%'
        ),
        equal_condition_result(
            is_pass=False,
<<<<<<< HEAD
            name='No segment with ratio between score to mean less than 70%',
            details="Properties with failed segments: normalized_blue_mean: {'Range': '[0.33, inf)', 'Metric': 'AR', "
                    "'Ratio': 0.43}, normalized_green_mean: {'Range': '[0.341, 0.365)', 'Metric': 'AP', 'Ratio': 0.47}"
=======
            name='No segment with ratio between score to mean less than 50%',
            details="Properties with failed segments: normalized_green_mean: "
                    "{'Range': '[0.34, 0.366)', 'Metric': 'AP', 'Ratio': 0.44}"
>>>>>>> 46c22888
        )
    ))<|MERGE_RESOLUTION|>--- conflicted
+++ resolved
@@ -32,7 +32,7 @@
 
 def test_coco_and_condition(coco_train_visiondata, trained_yolov5_object_detection):
     # Arrange
-    check = ImageSegmentPerformance().add_condition_score_from_mean_ratio_not_less_than(0.7)\
+    check = ImageSegmentPerformance().add_condition_score_from_mean_ratio_not_less_than(0.5)\
         .add_condition_score_from_mean_ratio_not_less_than(0.1)
     # Act
     result = check.run(coco_train_visiondata, trained_yolov5_object_detection)
@@ -70,14 +70,8 @@
         ),
         equal_condition_result(
             is_pass=False,
-<<<<<<< HEAD
-            name='No segment with ratio between score to mean less than 70%',
-            details="Properties with failed segments: normalized_blue_mean: {'Range': '[0.33, inf)', 'Metric': 'AR', "
-                    "'Ratio': 0.43}, normalized_green_mean: {'Range': '[0.341, 0.365)', 'Metric': 'AP', 'Ratio': 0.47}"
-=======
             name='No segment with ratio between score to mean less than 50%',
             details="Properties with failed segments: normalized_green_mean: "
                     "{'Range': '[0.34, 0.366)', 'Metric': 'AP', 'Ratio': 0.44}"
->>>>>>> 46c22888
         )
     ))