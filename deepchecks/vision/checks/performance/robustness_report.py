# ----------------------------------------------------------------------------
# Copyright (C) 2021 Deepchecks (https://www.deepchecks.com)
#
# This file is part of Deepchecks.
# Deepchecks is distributed under the terms of the GNU Affero General
# Public License (version 3 or later).
# You should have received a copy of the GNU Affero General Public License
# along with Deepchecks.  If not, see <http://www.gnu.org/licenses/>.
# ----------------------------------------------------------------------------
#
"""Module containing robustness report check."""
from collections import defaultdict

import imgaug
from typing import TypeVar, List, Optional, Any, Sized, Dict
import albumentations
import numpy as np

import pandas as pd
import torch
from plotly.subplots import make_subplots
import plotly.graph_objects as go
from ignite.metrics import Metric

from deepchecks import CheckResult, ConditionResult
from deepchecks.core.errors import DeepchecksValueError
from deepchecks.vision import VisionData, SingleDatasetCheck, Context
from deepchecks.vision.vision_data import TaskType
from deepchecks.vision.metrics_utils import calculate_metrics, metric_results_to_df
from deepchecks.vision.utils.validation import set_seeds
from deepchecks.vision.metrics_utils import get_scorers_list
from deepchecks.utils.strings import format_percent, split_camel_case
from deepchecks.vision.utils.image_functions import ImageInfo, numpy_to_html_image

__all__ = ['RobustnessReport']


PR = TypeVar('PR', bound='RobustnessReport')


class RobustnessReport(SingleDatasetCheck):
    """Compare performance of model on original dataset and augmented dataset.

    Parameters
    ----------
    alternative_metrics : Dict[str, Metric], default: None
        A dictionary of metrics, where the key is the metric name and the value is an ignite.Metric object whose score
        should be used. If None are given, use the default metrics.
    augmentations : List, default: None
        A list of augmentations to test on the data. If none are given default augmentations are used.
        Supported augmentations are of albumentations and imgaug.
    """

    def __init__(self,
                 alternative_metrics: Optional[Dict[str, Metric]] = None,
                 augmentations: List = None):
        super().__init__()
        self.alternative_metrics = alternative_metrics
        self.augmentations = augmentations
        self._state = None

    def initialize_run(self, context: Context, dataset_kind):
        """Initialize the metrics for the check, and validate task type is relevant."""
        context.assert_task_type(TaskType.CLASSIFICATION, TaskType.OBJECT_DETECTION)
        dataset = context.get_data_by_kind(dataset_kind)
        # Set empty version of metrics
        self._state = {'metrics': get_scorers_list(dataset, self.alternative_metrics)}

    def update(self, context: Context, batch: Any, dataset_kind):
        """Accumulates batch data into the metrics."""
        dataset = context.get_data_by_kind(dataset_kind)
        label = dataset.batch_to_labels(batch)
        # Using context.infer to get cached prediction if exists
        prediction = context.infer(batch, dataset_kind)
        for _, metric in self._state['metrics'].items():
            metric.update((prediction, label))

    def compute(self, context: Context, dataset_kind) -> CheckResult:
        """Run check.

        Returns
        -------
            CheckResult: value is dictionary in format 'score-name': score-value
        """
        dataset = context.get_data_by_kind(dataset_kind)
        model = context.model

        # Validate the transformations works
        transforms_handler = dataset.get_transform_type()
        self._validate_augmenting_affects(transforms_handler, dataset)
        # Return dataframe of (Class, Metric, Value)
        base_results: pd.DataFrame = metric_results_to_df(
            {k: m.compute() for k, m in self._state['metrics'].items()}, dataset
        )
        # TODO: update later the way we handle average metrics

        # Return dict of metric to value
        base_mean_results: dict = self._calc_median_metrics(base_results)
        # Get augmentations
        augmentations = self.augmentations or transforms_handler.get_robustness_augmentations(dataset.data_dimension)
        aug_all_data = {}
        for augmentation_func in augmentations:
<<<<<<< HEAD
            augmentation = augmentation_name(augmentation_func)
            aug_dataset = dataset.get_augmented_dataset(augmentation_func)
=======
            aug_dataset = self._create_augmented_dataset(dataset, augmentation_func, context.random_state)
>>>>>>> 50e28590
            # The metrics have saved state, but they are reset inside `calculate_metrics`
            metrics = self._state['metrics']
            # The augmentations are pseudo-random and affected by the seeds.
            # Setting it here to have fixed state just before the augmentations are run
            set_seeds(context.random_state)
            # Return dataframe of (Class, Metric, Value)
            aug_results = metric_results_to_df(
                calculate_metrics(metrics, aug_dataset, model, context.device),
                aug_dataset
            )
            # Return dict of {metric: {'score': mean score, 'diff': diff from base}, ... }
            metrics_diff_dict = self._calc_performance_diff(base_mean_results, aug_results)
            # Return dict of metric to list {metric: [{'class': x, 'value': y, 'diff': z, 'samples': w}, ...], ...}
            top_affected_classes = self._calc_top_affected_classes(base_results, aug_results, dataset, 5)
            # Return list of [(base image, augmented image, class, [bbox,...]), ...]
            image_pairs = get_random_image_pairs_from_dataset(dataset, aug_dataset, top_affected_classes)
            aug_all_data[augmentation_name(augmentation_func)] = {
                'metrics': aug_results,
                'metrics_diff': metrics_diff_dict,
                'top_affected': top_affected_classes,
                'images': image_pairs
            }

        # Create figures to display
        aug_names = ', '.join([augmentation_name(aug) for aug in augmentations])
        info_message = 'Percentage shown are difference between the metric before augmentation and after.<br>' \
                       f'Augmentations used (separately): {aug_names}'
        figures = self._create_augmentation_figures(dataset, base_mean_results, aug_all_data)

        # Save as result only the metrics diff per augmentation
        result = {aug: data['metrics_diff'] for aug, data in aug_all_data.items()}

        return CheckResult(
            result,
            header='Robustness Report',
            display=[info_message, *figures]
        )

    def add_condition_degradation_not_greater_than(self, ratio: float = 0.02):
        """Add condition which validates augmentations doesn't degrade the model metrics by given amount."""
        def condition(result):
            failed = [
                aug
                for aug, metrics in result.items()
                for _, metric_data in metrics.items()
                if metric_data['diff'] < -1 * ratio
            ]

            if not failed:
                return ConditionResult(True)
            else:
                details = f'Augmentations not passing: {set(failed)}'
                return ConditionResult(False, details)

        return self.add_condition(f'Metrics degrade by not more than {format_percent(ratio)}', condition)

    def _validate_augmenting_affects(self, transform_handler, dataset: VisionData):
        """Validate the user is using the transforms' field correctly, and that if affects the image and label."""
        aug_dataset = dataset.get_augmented_dataset(transform_handler.get_test_transformation())
        # Iterate both datasets and compare results
        baseline_sampler = iter(dataset.data_loader.dataset)
        aug_sampler = iter(aug_dataset.data_loader.dataset)

        # Validating on a single sample that the augmentation had affected
        for (sample_base, sample_aug) in zip(baseline_sampler, aug_sampler):
            # Skips any sample without label
            label = sample_base[1]
            if label is None or (isinstance(label, Sized) and len(label) == 0):
                continue

            batch = dataset.to_batch(sample_base, sample_aug)
            images = dataset.batch_to_images(batch)
            if ImageInfo(images[0]).is_equals(images[1]):
                msg = f'Found that images have not been affected by adding augmentation to field ' \
                      f'"{dataset.transform_field}". This might be a problem with the implementation of ' \
                      f'Dataset.__getitem__'
                raise DeepchecksValueError(msg)

            # For classification does not check label for difference
            if dataset.task_type != TaskType.CLASSIFICATION:
                labels = dataset.batch_to_labels(batch)
                if torch.equal(labels[0], labels[1]):
                    msg = f'Found that labels have not been affected by adding augmentation to field ' \
                          f'"{dataset.transform_field}". This might be a problem with the implementation of ' \
                          f'`Dataset.__getitem__`. label value: {labels[0]}'
                    raise DeepchecksValueError(msg)
            # If all validations passed return
            return

    def _calc_top_affected_classes(self, base_results, augmented_results, dataset, n_classes_to_show):
        def calc_percent(a, b):
            return (a - b) / b if b != 0 else 0

        aug_top_affected = defaultdict(list)
        metrics = base_results['Metric'].unique().tolist()
        for metric in metrics:
            single_metric_scores = augmented_results[augmented_results['Metric'] == metric][['Class', 'Value']] \
                .set_index('Class')
            single_metric_scores['Base'] = base_results[base_results['Metric'] == metric][['Class', 'Value']] \
                .set_index('Class')
            diff = single_metric_scores.apply(lambda x: calc_percent(x.Value, x.Base), axis=1)

            for index_class, diff_value in diff.sort_values().iloc[:n_classes_to_show].iteritems():
                aug_top_affected[metric].append({'class': index_class,
                                                 'value': single_metric_scores.at[index_class, 'Value'],
                                                 'diff': diff_value,
                                                 'samples': dataset.n_of_samples_per_class[index_class]})
        return aug_top_affected

    def _calc_performance_diff(self, mean_base, augmented_metrics):
        def difference(aug_score, base_score):
            if base_score == 0:
                # If base score is 0 can't divide by it, so if aug score equals returns 0 which means no difference,
                # else return negative or positive infinity depends on direction of aug
                return 0 if aug_score == 0 else np.inf if aug_score > base_score else -np.inf
            return (aug_score - base_score) / base_score

        diff_dict = {}
        for metric, score in self._calc_median_metrics(augmented_metrics).items():
            diff_dict[metric] = {'score': score, 'diff': difference(score, mean_base[metric])}

        return diff_dict

    def _calc_median_metrics(self, metrics_df) -> dict:
        metrics_df = metrics_df[['Metric', 'Value']].groupby(['Metric']).median()
        return metrics_df.to_dict()['Value']

    def _create_augmentation_figures(self, dataset, base_mean_results, aug_all_data):
        figures = []

        def sort_by_worst_func(aug_data):
            return sum([m['score'] for m in aug_data[1]['metrics_diff'].values()])

        sorted_by_worst = dict(sorted(aug_all_data.items(), key=sort_by_worst_func))

        # Iterate augmentations
        for index, (augmentation, curr_data) in enumerate(sorted_by_worst.items()):
            # Create example figures, return first n_pictures_to_show from original and then n_pictures_to_show from
            # augmented dataset
            figures.append(self._create_example_figure(dataset, curr_data['images'], augmentation))
            # Create performance graph
            figures.append(self._create_performance_graph(base_mean_results, curr_data['metrics_diff']))
            # Create top affected graph
            figures.append(self._create_top_affected_graph(curr_data['top_affected'], dataset))
            if index < len(aug_all_data) - 1:
                figures.append('<hr style="background-color:#2a3f5f; height:5px">')
        return figures

    def _create_example_figure(self, dataset: VisionData, images, aug_name):
        html_classes = ''
        html_base_images = ''
        html_aug_images = ''

        for sample in images:
            base_image = sample[0]
            aug_image = sample[1]
            class_name = dataset.label_id_to_name(sample[2])
            bboxes = sample[3] if len(sample) == 4 else (None, None)

            html_base_images += f'<div class="item image-div">{numpy_to_html_image(base_image, labels=bboxes[0])}</div>'
            html_aug_images += f'<div class="item image-div">{numpy_to_html_image(aug_image, labels=bboxes[1])}</div>'
            html_classes += f'<h4 class="item class-div">{class_name}</h4>'

        return HTML_TEMPLATE.format(class_names=html_classes, base_images=html_base_images, aug_images=html_aug_images,
                                    aug_name=aug_name)

    def _create_performance_graph(self, base_scores: dict, augmented_scores: dict):
        metrics = sorted(list(base_scores.keys()))
        fig = make_subplots(rows=1, cols=len(metrics), subplot_titles=metrics)

        for index, metric in enumerate(metrics):
            curr_aug = augmented_scores[metric]
            x = ['Origin', 'Augmented']
            y = [base_scores[metric], curr_aug['score']]
            diff = ['', format_percent(curr_aug['diff'])]

            fig.add_trace(go.Bar(x=x, y=y, customdata=diff, texttemplate='%{customdata}',
                                 textposition='auto'), col=index + 1, row=1)

        title = 'Performance Comparison'
        (fig.update_layout(font=dict(size=12), height=300, width=400 * len(metrics), autosize=False,
                           title=dict(text=title, font=dict(size=20)), margin=dict(l=0, b=0),
                           showlegend=False)
         .update_xaxes(title=None, type='category', tickangle=30))
        return fig

    def _create_top_affected_graph(self, top_affected_dict, dataset):
        metrics = sorted(top_affected_dict.keys())
        fig = make_subplots(rows=1, cols=len(metrics), subplot_titles=metrics)

        for index, metric in enumerate(metrics):
            metric_classes = top_affected_dict[metric]
            # Take the worst affected classes
            x = []
            y = []
            custom_data = []
            for class_info in metric_classes:
                x.append(dataset.label_id_to_name(class_info['class']))
                y.append(class_info['value'])
                custom_data.append([format_percent(class_info['diff']), class_info['samples']])

            # Plotly have a bug that if all y values are zero text position 'auto' doesn't work
            textposition = 'outside' if sum(y) == 0 else 'auto'
            hover = 'Metric value: %{y:.2f}<br>Number of samples: %{customdata[1]}'
            fig.add_trace(go.Bar(name=metric, x=x, y=y, customdata=custom_data, texttemplate='%{customdata[0]}',
                                 textposition=textposition, hovertemplate=hover),
                          row=1, col=index + 1)

        title = 'Top Affected Classes'
        (fig.update_layout(font=dict(size=12), height=300, width=600 * len(metrics),
                           title=dict(text=title, font=dict(size=20)), margin=dict(l=0, b=0),
                           showlegend=False)
         .update_xaxes(title=None, type='category', tickangle=30, tickprefix='Class ', automargin=True)
         .update_yaxes(automargin=True))

        return fig


def augmentation_name(aug):
    if isinstance(aug, imgaug.augmenters.Augmenter):
        name = aug.name
    elif isinstance(aug, albumentations.BasicTransform):
        name = aug.get_class_fullname()
    else:
        raise DeepchecksValueError(f'Unsupported augmentation type {type(aug)}')

    return split_camel_case(name)


def get_random_image_pairs_from_dataset(original_dataset: VisionData,
                                        augmented_dataset: VisionData,
                                        top_affected_classes: dict):
    """Get image pairs from 2 datasets.

    We iterate the internal dataset object directly to avoid randomness
    Dataset returns data points as processed images, making this currently not really usable
    To avoid making more assumptions this currently stays as-is
    Note that images return in RGB format, ond to visualize them using OpenCV the final dimension should be
    transposed;
    can be done via image = image[:, :, ::-1] or cv2.cvtColor(img, cv2.COLOR_RGB2BGR)
    """
    classes_to_show = {
        class_info['class']: class_info['diff']
        for classes_list in top_affected_classes.values()
        for class_info in classes_list
    }

    baseline_sampler = iter(original_dataset.data_loader.dataset)
    aug_sampler = iter(augmented_dataset.data_loader.dataset)
    samples = []
    # Will use the diff value to sort by highest diff first
    sort_value = []
    classes_set = set(classes_to_show.keys())
    # iterate and sample
    for (sample_base, sample_aug) in zip(baseline_sampler, aug_sampler):
        if not classes_set:
            break

        batch = original_dataset.to_batch(sample_base, sample_aug)
        batch_label: torch.Tensor = original_dataset.batch_to_labels(batch)
        images: List[np.ndarray] = original_dataset.batch_to_images(batch)
        base_label: torch.Tensor = batch_label[0]
        aug_label: torch.Tensor = batch_label[1]
        if original_dataset.task_type == TaskType.OBJECT_DETECTION:
            # Classes are the first item in the label
            all_classes_in_label = set(
                base_label[:, 0].tolist() if len(base_label) > 0 else []
            )
            # If not relevant classes continue
            intersect = all_classes_in_label.intersection(classes_set)
            if not intersect:
                continue
            # Take randomly first class which will represents the current image
            curr_class = next(iter(intersect))
            # Take only bboxes of this class
            base_class_label = [x for x in base_label if x[0] == curr_class]
            aug_class_label = [x for x in aug_label if x[0] == curr_class]
            samples.append((images[0], images[1], curr_class, (base_class_label, aug_class_label)))
        elif original_dataset.task_type == TaskType.CLASSIFICATION:
            curr_class = base_label.item()
            if curr_class not in classes_set:
                continue
            samples.append((images[0], images[1], curr_class))
        else:
            raise DeepchecksValueError('Not implemented')

        # Add the sort value to sort later images by difference
        sort_value.append(classes_to_show[curr_class])
        # Remove from the classes set to not take another sample of the same class
        classes_set.remove(curr_class)

    # Sort by diff but return only the tuple
    return [s for s, _ in sorted(zip(samples, sort_value), key=lambda pair: pair[1])]


HTML_TEMPLATE = """
<style>
    .container {{
        overflow-x: auto;
        display: flex;
        flex-direction: column;
    }}

    .row {{
      display: flex;
      flex-direction: row;
      align-items: center;
    }}

    .item {{
      flex: 1;
      min-width: 200px;
      position: relative;
      word-wrap: break-word;
    }}

    .image-div {{
      min-height: 200px;
    }}

    .class-div {{
      text-align: center;
    }}

    h4 {{
        font-family: "Open Sans", verdana, arial, sans-serif;
        color: #2a3f5f
    }}

</style>
<h4><b>Augmentation "{aug_name}"</b></h4>
<div class="container">
    <div class="row">
        <h4 class="item">Class</h4>
        {class_names}
    </div>
    <div class="row">
        <h4 class="item">Base Image</h4>
        {base_images}
    </div>
    <div class="row">
        <h4 class="item">Augmented Image</h4>
        {aug_images}
    </div>
</div>
"""<|MERGE_RESOLUTION|>--- conflicted
+++ resolved
@@ -100,12 +100,7 @@
         augmentations = self.augmentations or transforms_handler.get_robustness_augmentations(dataset.data_dimension)
         aug_all_data = {}
         for augmentation_func in augmentations:
-<<<<<<< HEAD
-            augmentation = augmentation_name(augmentation_func)
             aug_dataset = dataset.get_augmented_dataset(augmentation_func)
-=======
-            aug_dataset = self._create_augmented_dataset(dataset, augmentation_func, context.random_state)
->>>>>>> 50e28590
             # The metrics have saved state, but they are reset inside `calculate_metrics`
             metrics = self._state['metrics']
             # The augmentations are pseudo-random and affected by the seeds.
