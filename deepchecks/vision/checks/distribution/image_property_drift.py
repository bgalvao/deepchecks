--- conflicted
+++ resolved
@@ -77,12 +77,8 @@
 
     def __init__(
             self,
-<<<<<<< HEAD
             image_properties: t.Optional[t.List[t.Dict[str, t.Any]]] = None,
-=======
-            image_properties: t.List[t.Dict[str, t.Any]] = None,
             margin_quantile_filter: float = 0,
->>>>>>> ce9d4b29
             max_num_categories_for_drift: int = 10,
             max_num_categories_for_display: int = 10,
             show_categories_by: str = 'train_largest',
@@ -101,8 +97,9 @@
         self.margin_quantile_filter = margin_quantile_filter
         if max_num_categories is not None:
             warnings.warn(
-                f'{self.__class__.__name__}: max_num_categories is deprecated. please use max_num_categories_for_drift '
-                'and max_num_categories_for_display instead',
+                f'{self.__class__.__name__}: max_num_categories is deprecated. '
+                'Please use "max_num_categories_for_drift" '
+                'and "max_num_categories_for_display" instead',
                 DeprecationWarning
             )
             max_num_categories_for_drift = max_num_categories_for_drift or max_num_categories
